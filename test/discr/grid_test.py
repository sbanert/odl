# Copyright 2014, 2015 The ODL development group
#
# This file is part of ODL.
#
# ODL is free software: you can redistribute it and/or modify
# it under the terms of the GNU General Public License as published by
# the Free Software Foundation, either version 3 of the License, or
# (at your option) any later version.
#
# ODL is distributed in the hope that it will be useful,
# but WITHOUT ANY WARRANTY; without even the implied warranty of
# MERCHANTABILITY or FITNESS FOR A PARTICULAR PURPOSE.  See the
# GNU General Public License for more details.
#
# You should have received a copy of the GNU General Public License
# along with ODL.  If not, see <http://www.gnu.org/licenses/>.


# Imports for common Python 2/3 codebase
from __future__ import print_function, division, absolute_import
from future import standard_library
standard_library.install_aliases()
from builtins import range, str, zip

# External module imports
import pytest
import numpy as np

# ODL imports
import odl
from odl import TensorGrid, RegularGrid
from odl.util.testutils import all_equal


def test_init():
    sorted1 = np.arange(2, 6)
    sorted2 = np.arange(-4, 5, 2)
    sorted3 = np.linspace(-1, 2, 50)
    scalar = 0.5

    # Just test if the code runs
    TensorGrid(sorted1)
    TensorGrid(sorted1, sorted2)
    TensorGrid(sorted1, sorted1)
    TensorGrid(sorted1, sorted2, sorted3)
    TensorGrid(sorted2, scalar, sorted1)

    # Check different error scenarios
    unsorted = np.arange(4)
    unsorted[2] = -1
    with_dups = np.arange(4)
    with_dups[3] = 2
    unsorted_with_dups = unsorted.copy()
    unsorted_with_dups[3] = 0
    with_nan = np.arange(4, dtype=float)
    with_nan[3] = np.nan
    with_inf = np.arange(4, dtype=float)
    with_inf[3] = np.inf
    empty = np.arange(0)

    with pytest.raises(ValueError):
        TensorGrid()

    with pytest.raises(ValueError):
        TensorGrid(sorted1, unsorted, sorted2)

    with pytest.raises(ValueError):
        TensorGrid(sorted1, with_dups, sorted2)

    with pytest.raises(ValueError):
        TensorGrid(sorted1, unsorted_with_dups, sorted2)

    with pytest.raises(ValueError):
        TensorGrid(sorted1, with_nan, sorted2)

    with pytest.raises(ValueError):
        TensorGrid(sorted1, with_inf, sorted2)

    with pytest.raises(ValueError):
        TensorGrid(sorted1, empty, sorted2)


def test_ndim():
    vec1 = np.arange(2, 6)
    vec2 = np.arange(-4, 5, 2)
    vec3 = np.linspace(-2, 2, 50)

    grid1 = TensorGrid(vec1)
    grid2 = TensorGrid(vec1, vec2, vec3)

    assert grid1.ndim == 1
    assert grid2.ndim == 3


def test_shape():
    vec1 = np.arange(2, 6)
    vec2 = np.linspace(-2, 2, 50)
    scalar = 0.5

    grid1 = TensorGrid(vec1)
    grid2 = TensorGrid(vec1, vec2)
    grid3 = TensorGrid(scalar, vec2)

    assert grid1.shape == (4,)
    assert grid2.shape == (4, 50)
    assert grid3.shape == (1, 50)


def test_ntotal():
    vec1 = np.arange(2, 6)
    vec2 = np.linspace(-2, 2, 50)
    scalar = 0.5

    grid1 = TensorGrid(vec1)
    grid2 = TensorGrid(vec1, vec2)
    grid3 = TensorGrid(scalar, vec2)

    assert grid1.ntotal == 4
    assert grid2.ntotal == 200
    assert grid3.ntotal == 50


def test_minpt_maxpt():
    vec1 = np.arange(2, 6)
    vec2 = np.arange(-4, 5, 2)
    vec3 = np.arange(-1, 1)
    scalar = 0.5

    grid = TensorGrid(vec1, vec2, vec3)
    assert all_equal(grid.min_pt, (2, -4, -1))
    assert all_equal(grid.max_pt, (5, 4, 0))

    grid = TensorGrid(vec1, scalar, vec2, scalar)
    assert all_equal(grid.min_pt, (2, 0.5, -4, 0.5))
    assert all_equal(grid.max_pt, (5, 0.5, 4, 0.5))


def test_element():
    vec1 = np.arange(2, 6)
    vec2 = np.arange(-4, 5, 2)

    grid = TensorGrid(vec1, vec2)
    some_pt = grid.element()
    assert some_pt in grid


def test_min_max():
    vec1 = np.arange(2, 6)
    vec2 = np.arange(-4, 5, 2)
    vec3 = np.arange(-1, 1)
    scalar = 0.5

    grid = TensorGrid(vec1, vec2, vec3, as_midp=False)
    assert all_equal(grid.min(), (2, -4, -1))
    assert all_equal(grid.max(), (5, 4, 0))

    grid = TensorGrid(vec1, scalar, vec2, scalar, as_midp=False)
    assert all_equal(grid.min(), (2, 0.5, -4, 0.5))
    assert all_equal(grid.max(), (5, 0.5, 4, 0.5))

    grid = TensorGrid(vec1, vec2, vec3, as_midp=True)
    assert all_equal(grid.min(), (1.5, -5, -1.5))
    assert all_equal(grid.max(), (5.5, 5, 0.5))

    grid = TensorGrid(vec1, scalar, vec2, scalar, as_midp=True)
    assert all_equal(grid.min(), (1.5, 0.5, -5, 0.5))
    assert all_equal(grid.max(), (5.5, 0.5, 5, 0.5))


def test_equals():
    vec1 = np.arange(2, 6)
    vec2 = np.arange(-4, 5, 2)

    grid1 = TensorGrid(vec1)
    grid2 = TensorGrid(vec1, vec2)
    grid2_again = TensorGrid(vec1, vec2)
    grid2_rev = TensorGrid(vec2, vec1)

    assert grid1 == grid1
    assert not grid1 != grid1
    assert grid2 == grid2
    assert not grid2 != grid2
    assert grid2 == grid2_again
    assert not grid1 == grid2
    assert not grid2 == grid2_rev
    assert not grid2 == (vec1, vec2)

    # Fuzzy check
    grid1 = TensorGrid(vec1, vec2)
    grid2 = TensorGrid(vec1 + (0.1, 0.05, 0, -0.1),
                       vec2 + (0.1, 0.05, 0, -0.1, -0.1))
    assert grid1.approx_equals(grid2, tol=0.15)
    assert grid2.approx_equals(grid1, tol=0.15)

    grid2 = TensorGrid(vec1 + (0.11, 0.05, 0, -0.1),
                       vec2 + (0.1, 0.05, 0, -0.1, -0.1))
    assert not grid1.approx_equals(grid2, tol=0.1)
    grid2 = TensorGrid(vec1 + (0.1, 0.05, 0, -0.1),
                       vec2 + (0.1, 0.05, 0, -0.11, -0.1))
    assert not grid1.approx_equals(grid2, tol=0.1)


def test_contains():
    vec1 = np.arange(2, 6)
    vec2 = np.arange(-4, 5, 2)

    grid = TensorGrid(vec1, vec2)

    point_list = []
    for x in vec1:
        for y in vec2:
            point_list.append((x, y))

    assert all(p in grid for p in point_list)

    assert not (0, 0) in grid
    assert (0, 0) not in grid
    assert (2, 0, 0) not in grid

    # Fuzzy check
    assert grid.approx_contains((2.1, -2.1), tol=0.15)
    assert not grid.approx_contains((2.2, -2.1), tol=0.15)

    # 1d points
    grid = TensorGrid(vec1)
    assert 3 in grid
    assert 7 not in grid


def test_tensor_is_subgrid():
    vec1 = np.arange(2, 6)
    vec1_sup = np.arange(2, 8)
    vec2 = np.arange(-4, 5, 2)
    vec2_sup = np.arange(-6, 7, 2)
    vec2_sub = np.arange(-4, 3, 2)
    scalar = 0.5

    grid = TensorGrid(vec1, vec2)
    assert grid.is_subgrid(grid)

    sup_grid = TensorGrid(vec1_sup, vec2_sup)
    assert grid.is_subgrid(sup_grid)
    assert not sup_grid.is_subgrid(grid)

    not_sup_grid = TensorGrid(vec1_sup, vec2_sub)
    assert not grid.is_subgrid(not_sup_grid)
    assert not not_sup_grid.is_subgrid(grid)

    # Fuzzy check
    fuzzy_vec1_sup = vec1_sup + (0.1, 0.05, 0, -0.1, 0, 0.1)
    fuzzy_vec2_sup = vec2_sup + (0.1, 0.05, 0, -0.1, 0, 0.1, 0.05)
    fuzzy_sup_grid = TensorGrid(fuzzy_vec1_sup, fuzzy_vec2_sup)
    assert grid.is_subgrid(fuzzy_sup_grid, tol=0.15)

    fuzzy_vec2_sup = vec2_sup + (0.1, 0.05, 0, -0.1, 0, 0.11, 0.05)
    fuzzy_sup_grid = TensorGrid(fuzzy_vec1_sup, fuzzy_vec2_sup)
    assert not grid.is_subgrid(fuzzy_sup_grid, tol=0.1)

    # Changes in the non-overlapping part don't matter
    fuzzy_vec2_sup = vec2_sup + (0.1, 0.05, 0, -0.1, 0, 0.05, 0.11)
    fuzzy_sup_grid = TensorGrid(fuzzy_vec1_sup, fuzzy_vec2_sup)
    assert grid.is_subgrid(fuzzy_sup_grid, tol=0.15)

    # With degenerate axis
    grid = TensorGrid(vec1, scalar, vec2)
    sup_grid = TensorGrid(vec1_sup, scalar, vec2_sup)
    assert grid.is_subgrid(sup_grid)

    fuzzy_sup_grid = TensorGrid(vec1, scalar + 0.1, vec2)
    assert grid.is_subgrid(fuzzy_sup_grid, tol=0.15)


def test_points():
    vec1 = np.arange(2, 6)
    vec2 = np.arange(-4, 5, 2)
    scalar = 0.5

    # C ordering
    points = []
    for x1 in vec1:
        for x2 in vec2:
            points.append(np.array((x1, x2), dtype=float))

    grid = TensorGrid(vec1, vec2)
    assert all_equal(points, grid.points())
    assert all_equal(points, grid.points(order='C'))
    assert all_equal(grid.min_pt, grid.points()[0])
    assert all_equal(grid.max_pt, grid.points()[-1])

    # F ordering
    points = []
    for x2 in vec2:
        for x1 in vec1:
            points.append(np.array((x1, x2), dtype=float))

    grid = TensorGrid(vec1, vec2)
    assert all_equal(points, grid.points(order='F'))

    # Degenerate axis 1
    points = []
    for x1 in vec1:
        for x2 in vec2:
            points.append(np.array((scalar, x1, x2), dtype=float))

    grid = TensorGrid(scalar, vec1, vec2)
    assert all_equal(points, grid.points())

    # Degenerate axis 2
    points = []
    for x1 in vec1:
        for x2 in vec2:
            points.append(np.array((x1, scalar, x2), dtype=float))

    grid = TensorGrid(vec1, scalar, vec2)
    assert all_equal(points, grid.points())

    # Degenerate axis 3
    points = []
    for x1 in vec1:
        for x2 in vec2:
            points.append(np.array((x1, x2, scalar), dtype=float))

    grid = TensorGrid(vec1, vec2, scalar)
    assert all_equal(points, grid.points())


def test_corners():
    vec1 = np.arange(2, 6)
    vec2 = np.arange(-4, 5, 2)
    vec3 = np.arange(-1, 1)
    scalar = 0.5

    minmax1 = (vec1[0], vec1[-1])
    minmax2 = (vec2[0], vec2[-1])
    minmax3 = (vec3[0], vec3[-1])

    # C ordering
    corners = []
    for x1 in minmax1:
        for x2 in minmax2:
            for x3 in minmax3:
                corners.append(np.array((x1, x2, x3), dtype=float))

    grid = TensorGrid(vec1, vec2, vec3)
    assert all_equal(corners, grid.corners())
    assert all_equal(corners, grid.corners(order='C'))

    # minpt and maxpt should appear at the beginning and the end, resp.
    assert all_equal(grid.min_pt, grid.corners()[0])
    assert all_equal(grid.max_pt, grid.corners()[-1])

    # F ordering
    corners = []
    for x3 in minmax3:
        for x2 in minmax2:
            for x1 in minmax1:
                corners.append(np.array((x1, x2, x3), dtype=float))

    assert all_equal(corners, grid.corners(order='F'))

    # Degenerate axis 1
    corners = []
    for x2 in minmax2:
        for x3 in minmax3:
            corners.append(np.array((scalar, x2, x3), dtype=float))

    grid = TensorGrid(scalar, vec2, vec3)
    assert all_equal(corners, grid.corners())

    # Degenerate axis 2
    corners = []
    for x1 in minmax1:
        for x3 in minmax3:
            corners.append(np.array((x1, scalar, x3), dtype=float))

    grid = TensorGrid(vec1, scalar, vec3)
    assert all_equal(corners, grid.corners())

    # Degenerate axis 3
    corners = []
    for x1 in minmax1:
        for x2 in minmax2:
            corners.append(np.array((x1, x2, scalar), dtype=float))

    grid = TensorGrid(vec1, vec2, scalar)
    assert all_equal(corners, grid.corners())

    # All degenerate
    corners = [(scalar, scalar)]
    grid = TensorGrid(scalar, scalar)
    assert all_equal(corners, grid.corners())


def test_meshgrid():
    vec1 = (0, 1)
    vec2 = (-1, 0, 1)
    vec3 = (2, 3, 4, 5)

    # Sparse meshgrid
    mgx = np.array(vec1)[:, np.newaxis, np.newaxis]
    mgy = np.array(vec2)[np.newaxis, :, np.newaxis]
    mgz = np.array(vec3)[np.newaxis, np.newaxis, :]

    grid = TensorGrid(vec1, vec2, vec3)
    xx, yy, zz = grid.meshgrid()
    assert all_equal(mgx, xx)
    assert all_equal(mgy, yy)
    assert all_equal(mgz, zz)

    xx, yy, zz = grid.meshgrid(sparse=True)
    assert all_equal(mgx, xx)
    assert all_equal(mgy, yy)
    assert all_equal(mgz, zz)

    # Dense meshgrid
    mgx = np.empty((2, 3, 4))
    for i in range(2):
        mgx[i, :, :] = vec1[i]

    mgy = np.empty((2, 3, 4))
    for i in range(3):
        mgy[:, i, :] = vec2[i]

    mgz = np.empty((2, 3, 4))
    for i in range(4):
        mgz[:, :, i] = vec3[i]

    xx, yy, zz = grid.meshgrid(sparse=False)
    assert all_equal(mgx, xx)
    assert all_equal(mgy, yy)
    assert all_equal(mgz, zz)

    assert all_equal(xx.shape, (2, 3, 4))


def test_tensor_getitem():
    vec1 = (0, 1)
    vec2 = (-1, 0, 1)
    vec3 = (2, 3, 4, 5)
    vec4 = (1, 3)
    vec1_sub = (1,)
    vec2_sub = (-1,)
    vec3_sub = (3, 4)
    vec4_sub = (1,)

    grid = TensorGrid(vec1, vec2, vec3, vec4)

    # Single indices yield points as an array
    assert all_equal(grid[1, 0, 1, 0], (1.0, -1.0, 3.0, 1.0))

    with pytest.raises(IndexError):
        grid[1, 0, 1]

    with pytest.raises(IndexError):
        grid[1, 0, 1, 0, 0]

    # Slices return new TensorGrid's
    assert grid == grid[...]

    sub_grid = TensorGrid(vec1_sub, vec2_sub, vec3_sub, vec4_sub)
    assert grid[1, 0, 1:3, 0] == sub_grid
    assert grid[-1, :1, 1:3, :1] == sub_grid
    assert grid[1, 0, ..., 1:3, 0] == sub_grid

    sub_grid = TensorGrid(vec1_sub, vec2, vec3, vec4)
    assert grid[1, :, :, :] == sub_grid
    assert grid[1, ...] == sub_grid

    sub_grid = TensorGrid(vec1, vec2, vec3, vec4_sub)
    assert grid[:, :, :, 0] == sub_grid
    assert grid[..., 0] == sub_grid

    sub_grid = TensorGrid(vec1_sub, vec2, vec3, vec4_sub)
    assert grid[1, :, :, 0] == sub_grid
    assert grid[1, ..., 0] == sub_grid
    assert grid[1, :, :, ..., 0] == sub_grid

    with pytest.raises(IndexError):
        grid[1, ..., ..., 0]

    with pytest.raises(IndexError):
        grid[1, :, 1]

    with pytest.raises(IndexError):
        grid[1, 0, 1:2, 0, :]

    with pytest.raises(IndexError):
        grid[1, 0, np.newaxis, 1, 0]

    with pytest.raises(IndexError):
        grid[1, 0, None, 1, 0]

    # One-dimensional grid
    grid = TensorGrid(vec3)
    assert grid == grid[...]

    sub_grid = TensorGrid(vec3_sub)
    assert grid[1:3] == sub_grid


def test_cell_sizes():
    vec1 = np.array([1, 3])
    vec2 = np.array([-1, 0, 1])
    vec3 = np.array([2, 4, 5, 10])
    scalar = 0.5

    cs1, cs2, cs3 = [np.diff(vec) for vec in (vec1, vec2, vec3)]
    csscal = 0

    # Grid as set
    grid = TensorGrid(vec1, vec2, vec3, as_midp=False)
    assert all_equal(grid.cell_sizes(), (cs1, cs2, cs3))

    grid = TensorGrid(vec1, scalar, vec3, as_midp=False)
    assert all_equal(grid.cell_sizes(), (cs1, csscal, cs3))

    # Grid as tesselation
    cs1 = (2, 2)
    cs2 = (1, 1, 1)
    cs3 = (2, 1.5, 3, 5)

    grid = TensorGrid(vec1, vec2, vec3, as_midp=True)
    assert all_equal(grid.cell_sizes(), (cs1, cs2, cs3))

    grid = TensorGrid(vec1, scalar, vec3, as_midp=True)
    assert all_equal(grid.cell_sizes(), (cs1, csscal, cs3))


def test_convex_hull():
    vec1 = (1, 3)
    vec2 = (-1, 0, 1)
    vec3 = (2, 4, 5, 10)
    scalar = 0.5

    # Grid as set
    grid = TensorGrid(vec1, vec2, vec3, as_midp=False)
    begin = (vec1[0], vec2[0], vec3[0])
    end = (vec1[-1], vec2[-1], vec3[-1])
    chull = odl.IntervalProd(begin, end)
    assert grid.convex_hull() == chull

    # With degenerate axis
    grid = TensorGrid(vec1, vec2, scalar, as_midp=False)
    begin = (vec1[0], vec2[0], scalar)
    end = (vec1[-1], vec2[-1], scalar)
    chull = odl.IntervalProd(begin, end)
    assert grid.convex_hull() == chull

    # Grid as tesselation
    grid = TensorGrid(vec1, vec2, vec3, as_midp=True)
    cs1 = (2, 2)
    cs2 = (1, 1, 1)
    cs3 = (2, 1.5, 3, 5)
    begin = (vec1[0] - cs1[0] / 2.,
             vec2[0] - cs2[0] / 2.,
             vec3[0] - cs3[0] / 2.)
    end = (vec1[-1] + cs1[-1] / 2.,
           vec2[-1] + cs2[-1] / 2.,
           vec3[-1] + cs3[-1] / 2.)
    chull = odl.IntervalProd(begin, end)
    assert grid.convex_hull() == chull

    # With degenerate axis
    grid = TensorGrid(vec1, vec2, scalar, as_midp=True)
    begin = (vec1[0] - cs1[0] / 2., vec2[0] - cs2[0] / 2., scalar)
    end = (vec1[-1] + cs1[-1] / 2., vec2[-1] + cs2[-1] / 2., scalar)
    chull = odl.IntervalProd(begin, end)
    assert grid.convex_hull() == chull


def test_regular_grid_init():
    minpt = (0.75, 0, -5)
    maxpt = (1.25, 0, 1)
    shape = (2, 1, 3)

    # Check correct initialization of coord_vectors
    grid = RegularGrid(minpt, maxpt, shape)
    vec1 = (0.75, 1.25)
    vec2 = (0,)
    vec3 = (-5, -2, 1)
    assert all_equal(grid.coord_vectors, (vec1, vec2, vec3))

    # Check different error scenarios
    nonpos_shape1 = (2, 0, 3)
    nonpos_shape2 = (-2, 1, 3)

    with pytest.raises(ValueError):
        grid = RegularGrid(minpt, maxpt, nonpos_shape1)

    with pytest.raises(ValueError):
        grid = RegularGrid(minpt, maxpt, nonpos_shape2)

    minpt_with_nan = (0.75, 0, np.nan)
    minpt_with_inf = (0.75, 0, np.inf)
    maxpt_with_nan = (1.25, np.nan, 1)
    maxpt_with_inf = (1.25, np.inf, 1)
    shape_with_nan = (2, np.nan, 3)
    shape_with_inf = (2, np.inf, 3)

    with pytest.raises(ValueError):
        grid = RegularGrid(minpt_with_nan, maxpt, shape)

    with pytest.raises(ValueError):
        grid = RegularGrid(minpt_with_inf, maxpt, shape)

    with pytest.raises(ValueError):
        grid = RegularGrid(minpt, maxpt_with_nan, shape)

    with pytest.raises(ValueError):
        grid = RegularGrid(minpt, maxpt_with_inf, shape)

    with pytest.raises(ValueError):
        grid = RegularGrid(minpt, maxpt, shape_with_nan)

    with pytest.raises(ValueError):
        grid = RegularGrid(minpt, maxpt, shape_with_inf)

    maxpt_smaller_minpt1 = (0.7, 0, 1)
    maxpt_smaller_minpt2 = (1.25, -1, 1)

    with pytest.raises(ValueError):
        grid = RegularGrid(minpt, maxpt_smaller_minpt1, shape)

    with pytest.raises(ValueError):
        grid = RegularGrid(minpt, maxpt_smaller_minpt2, shape)

    too_short_minpt = (0.75, 0)
    too_long_minpt = (0.75, 0, -5, 2)
    too_short_maxpt = (0, 1)
    too_long_maxpt = (1.25, 0, 1, 25)
    too_short_shape = (2, 3)
    too_long_shape = (2, 1, 4, 3)

    with pytest.raises(ValueError):
        grid = RegularGrid(too_short_minpt, maxpt, shape)

    with pytest.raises(ValueError):
        grid = RegularGrid(too_long_minpt, maxpt, shape)

    with pytest.raises(ValueError):
        grid = RegularGrid(minpt, too_short_maxpt, shape)

    with pytest.raises(ValueError):
        grid = RegularGrid(minpt, too_long_maxpt, shape)

    with pytest.raises(ValueError):
        grid = RegularGrid(minpt, maxpt, too_short_shape)

    with pytest.raises(ValueError):
        grid = RegularGrid(minpt, maxpt, too_long_shape)

    maxpt_eq_minpt_at_shape_larger_than_1 = (0.75, 0, 1)

    with pytest.raises(ValueError):
        grid = RegularGrid(minpt, maxpt_eq_minpt_at_shape_larger_than_1,
                           shape)

    # Overrides for exact min and max
    exact_min = np.array((0, 1, 0), dtype=float)
    exact_max = np.array((1, 1, 3), dtype=float)
    shape = np.array((3, 1, 7), dtype=int)
    shift = (exact_max - exact_min) / (2 * shape)

    minpt = exact_min + shift
    maxpt = exact_max - shift

    grid = RegularGrid(minpt, maxpt, shape, as_midp=True,
                       _exact_min=exact_min, _exact_max=exact_max)
    assert all_equal(grid.min(), exact_min)
    assert all_equal(grid.max(), exact_max)


def test_center():
    minpt = (0.75, 0, -5)
    maxpt = (1.25, 0, 1)
    shape = (2, 1, 3)

    center = (1, 0, -2)

    grid = RegularGrid(minpt, maxpt, shape)
    assert all_equal(grid.center, center)


def test_stride():
    minpt = (0.75, 0, -5)
    maxpt = (1.25, 0, 1)
    shape = (2, 1, 3)

    stride = (0.5, 1, 3)

    grid = RegularGrid(minpt, maxpt, shape)
    assert all_equal(grid.stride, stride)


def test_cell_volume():
    minpt = (0.75, 0, -5)
    maxpt = (1.25, 0, 1)
    shape = (2, 1, 3)

    grid = RegularGrid(minpt, maxpt, shape)
    assert grid.cell_volume == 1.5


def test_regular_is_subgrid():
    minpt = (0.75, 0, -5)
    maxpt = (1.25, 0, 1)
    shape = (2, 1, 5)

    # Optimized cases
    grid = RegularGrid(minpt, maxpt, shape)
    assert grid.is_subgrid(grid)

    smaller_shape = (1, 1, 5)
    not_sup_grid = RegularGrid(minpt, maxpt, smaller_shape)
    assert not grid.is_subgrid(not_sup_grid)

    larger_minpt = (0.85, 0, -4)
    not_sup_grid = RegularGrid(larger_minpt, maxpt, shape)
    assert not grid.is_subgrid(not_sup_grid)

    smaller_maxpt = (1.15, 0, 0)
    not_sup_grid = RegularGrid(minpt, smaller_maxpt, shape)
    assert not grid.is_subgrid(not_sup_grid)

    # Real checks
    minpt_sup1 = (-0.25, -2, -5)
    maxpt_sup1 = (1.25, 2, 1)
    shape_sup1 = (4, 3, 9)
    sup_grid = RegularGrid(minpt_sup1, maxpt_sup1, shape_sup1)
    assert grid.is_subgrid(sup_grid)
    assert not sup_grid.is_subgrid(grid)

    minpt_sup2 = (0.5, 0, -5)
    maxpt_sup2 = (1.5, 0, 1)
    shape_sup2 = (5, 1, 9)
    sup_grid = RegularGrid(minpt_sup2, maxpt_sup2, shape_sup2)
    assert grid.is_subgrid(sup_grid)
    assert not sup_grid.is_subgrid(grid)

    shape_not_sup1 = (4, 3, 10)
    not_sup_grid = RegularGrid(minpt_sup1, maxpt_sup1, shape_not_sup1)
    assert not grid.is_subgrid(not_sup_grid)
    assert not not_sup_grid.is_subgrid(grid)

    minpt_not_sup1 = (-0.25, -2.5, -5)
    not_sup_grid = RegularGrid(minpt_not_sup1, maxpt_sup1, shape_sup1)
    assert not grid.is_subgrid(not_sup_grid)
    assert not not_sup_grid.is_subgrid(grid)

    maxpt_not_sup1 = (1.35, 2.0001, 1)
    not_sup_grid = RegularGrid(minpt_sup1, maxpt_not_sup1, shape_sup1)
    assert not grid.is_subgrid(not_sup_grid)
    assert not not_sup_grid.is_subgrid(grid)

    # Should also work for TensorGrid's
    vec1_sup = (0.75, 1, 1.25, 7)
    vec2_sup = (0,)
    vec3_sup = (-5, -3.5, -3, -2, -0.5, 0, 1, 9.5)

    tensor_sup_grid = TensorGrid(vec1_sup, vec2_sup, vec3_sup)
    assert grid.is_subgrid(tensor_sup_grid)

    vec1_not_sup = (1, 1.25, 7)
    vec2_not_sup = (0,)
    vec3_not_sup = (-4, -2, 1)

    tensor_not_sup_grid = TensorGrid(vec1_not_sup, vec2_not_sup,
                                     vec3_not_sup)
    assert not grid.is_subgrid(tensor_not_sup_grid)

    # Fuzzy check
    shape_sup = (4, 3, 9)

    minpt_fuzzy_sup1 = (-0.24, -2, -5.01)
    minpt_fuzzy_sup2 = (-0.24, -2, -5)
    maxpt_fuzzy_sup1 = (1.24, 2, 1)
    maxpt_fuzzy_sup2 = (1.25, 2, 1.01)

    fuzzy_sup_grid = RegularGrid(minpt_fuzzy_sup1, maxpt_fuzzy_sup1,
                                 shape_sup)
    assert grid.is_subgrid(fuzzy_sup_grid, tol=0.015)
    assert not grid.is_subgrid(fuzzy_sup_grid, tol=0.005)

    fuzzy_sup_grid = RegularGrid(minpt_fuzzy_sup2, maxpt_fuzzy_sup2,
                                 shape_sup)
    assert grid.is_subgrid(fuzzy_sup_grid, tol=0.015)
    assert not grid.is_subgrid(fuzzy_sup_grid, tol=0.005)



def test_regular_getitem():
    minpt = (0.75, 0, -5, 4)
    maxpt = (1.25, 0, 1, 13)
    shape = (2, 1, 5, 4)

    grid = RegularGrid(minpt, maxpt, shape)

    # Single indices yield points as an array
    indices = [1, 0, 1, 1]
    values = [vec[i] for i, vec in zip(indices, grid.coord_vectors)]
    assert all_equal(grid[1, 0, 1, 1], values)

    indices = [0, 0, 4, 3]
    values = [vec[i] for i, vec in zip(indices, grid.coord_vectors)]
    assert all_equal(grid[0, 0, 4, 3], values)

    with pytest.raises(IndexError):
        grid[1, 0, 1]

    with pytest.raises(IndexError):
        grid[1, 0, 1, 2, 0]

    with pytest.raises(IndexError):
        grid[1, 1, 6, 2]

    with pytest.raises(IndexError):
        grid[1, 0, 4, 6]

    # Slices return new RegularGrid's
    assert grid == grid[...]

    # Use TensorGrid implementation as reference here
    tensor_grid = TensorGrid(*grid.coord_vectors)

    test_slice = np.s_[1, :, ::2, ::3]
    assert all_equal(grid[test_slice].coord_vectors,
                     tensor_grid[test_slice].coord_vectors)
    assert all_equal(grid[1:2, :, ::2, ::3].coord_vectors,
                     tensor_grid[test_slice].coord_vectors)
    assert all_equal(grid[1:2, :, ::2, ..., ::3].coord_vectors,
                     tensor_grid[test_slice].coord_vectors)

    test_slice = np.s_[0:1, :, :, 2:4]
    assert all_equal(grid[test_slice].coord_vectors,
                     tensor_grid[test_slice].coord_vectors)
    assert all_equal(grid[:1, :, :, 2:].coord_vectors,
                     tensor_grid[test_slice].coord_vectors)
    assert all_equal(grid[:-1, ..., 2:].coord_vectors,
                     tensor_grid[test_slice].coord_vectors)

    test_slice = np.s_[:, 0, :, :]
    assert all_equal(grid[test_slice].coord_vectors,
                     tensor_grid[test_slice].coord_vectors)
    assert all_equal(grid[:, 0, ...].coord_vectors,
                     tensor_grid[test_slice].coord_vectors)
    assert all_equal(grid[0:2, :, ...].coord_vectors,
                     tensor_grid[test_slice].coord_vectors)
    assert all_equal(grid[...].coord_vectors,
                     tensor_grid[test_slice].coord_vectors)

    test_slice = np.s_[:, :, 0::2, :]
    assert all_equal(grid[test_slice].coord_vectors,
                     tensor_grid[test_slice].coord_vectors)
    assert all_equal(grid[..., 0::2, :].coord_vectors,
                     tensor_grid[test_slice].coord_vectors)

    test_slice = np.s_[..., 1, :]
    assert all_equal(grid[test_slice].coord_vectors,
                     tensor_grid[test_slice].coord_vectors)
    assert all_equal(grid[:, :, 1, :].coord_vectors,
                     tensor_grid[test_slice].coord_vectors)

    with pytest.raises(IndexError):
        grid[1:1, :, 0, 0]

    with pytest.raises(IndexError):
        grid[1, ..., ..., 0]

    with pytest.raises(IndexError):
        grid[1, :, 1]

    with pytest.raises(IndexError):
        grid[1, 0, 1:2, 0, :]

    with pytest.raises(IndexError):
        grid[1, 0, np.newaxis, 1, 0]

    with pytest.raises(IndexError):
        grid[1, 0, None, 1, 0]

    # One-dimensional grid
    grid = RegularGrid(1, 5, 5)
    assert grid == grid[...]

    sub_grid = RegularGrid(1, 5, 3)
    assert grid[::2], sub_grid

<<<<<<< HEAD
=======

def test_regular_repr():
    minpt = (0.75, 0)
    maxpt = (1.25, 0)
    shape = (2, 1)

    grid = RegularGrid(minpt, maxpt, shape)
    repr_string = 'RegularGrid([0.75, 0.0], [1.25, 0.0], [2, 1])'
    assert repr(grid) == repr_string

    grid = RegularGrid(minpt, maxpt, shape, as_midp=True)
    repr_string = ('RegularGrid([0.75, 0.0], [1.25, 0.0], [2, 1], '
                   'as_midp=True)')
    assert repr(grid) == repr_string


def test_regular_str():
    minpt = (0, 0)
    maxpt = (1, 0)
    shape = (5, 1)

    grid = RegularGrid(minpt, maxpt, shape)
    str_string = 'regular grid [0.0, 0.25, ..., 1.0] x [0.0]'
    assert str(grid) == str_string

    grid = RegularGrid(minpt, maxpt, shape, as_midp=True)
    str_string = 'midp regular grid [0.0, 0.25, ..., 1.0] x [0.0]'
    assert str(grid) == str_string

>>>>>>> d0cb8b61

if __name__ == '__main__':
    pytest.main(str(__file__.replace('\\', '/')) + ' -v')<|MERGE_RESOLUTION|>--- conflicted
+++ resolved
@@ -787,7 +787,6 @@
     assert not grid.is_subgrid(fuzzy_sup_grid, tol=0.005)
 
 
-
 def test_regular_getitem():
     minpt = (0.75, 0, -5, 4)
     maxpt = (1.25, 0, 1, 13)
@@ -885,38 +884,6 @@
     sub_grid = RegularGrid(1, 5, 3)
     assert grid[::2], sub_grid
 
-<<<<<<< HEAD
-=======
-
-def test_regular_repr():
-    minpt = (0.75, 0)
-    maxpt = (1.25, 0)
-    shape = (2, 1)
-
-    grid = RegularGrid(minpt, maxpt, shape)
-    repr_string = 'RegularGrid([0.75, 0.0], [1.25, 0.0], [2, 1])'
-    assert repr(grid) == repr_string
-
-    grid = RegularGrid(minpt, maxpt, shape, as_midp=True)
-    repr_string = ('RegularGrid([0.75, 0.0], [1.25, 0.0], [2, 1], '
-                   'as_midp=True)')
-    assert repr(grid) == repr_string
-
-
-def test_regular_str():
-    minpt = (0, 0)
-    maxpt = (1, 0)
-    shape = (5, 1)
-
-    grid = RegularGrid(minpt, maxpt, shape)
-    str_string = 'regular grid [0.0, 0.25, ..., 1.0] x [0.0]'
-    assert str(grid) == str_string
-
-    grid = RegularGrid(minpt, maxpt, shape, as_midp=True)
-    str_string = 'midp regular grid [0.0, 0.25, ..., 1.0] x [0.0]'
-    assert str(grid) == str_string
-
->>>>>>> d0cb8b61
 
 if __name__ == '__main__':
     pytest.main(str(__file__.replace('\\', '/')) + ' -v')