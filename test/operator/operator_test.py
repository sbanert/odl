--- conflicted
+++ resolved
@@ -47,9 +47,12 @@
         super().__init__(dom, ran)
         self.matrix = matrix
 
-    def _call(self, rhs, out):
-        np.dot(self.matrix, rhs.data, out=out.data)
-        out.data[:] **= 2
+    def _call(self, rhs, out=None):
+        if out is None:
+            return np.dot(self.matrix, rhs.data) ** 2
+        else:
+            np.dot(self.matrix, rhs.data, out=out.data)
+            out.data[:] **= 2
 
     def __str__(self):
         return "MaS: " + str(self.matrix) + " ** 2"
@@ -184,30 +187,6 @@
         C = OperatorComp(Bop, Aop)
 
 
-<<<<<<< HEAD
-class MultiplyOp(Operator):
-
-    """Multiply with matrix."""
-
-    def __init__(self, matrix, domain=None, range=None):
-        domain = (odl.Rn(matrix.shape[1])
-                  if domain is None else domain)
-        range = (odl.Rn(matrix.shape[0])
-                 if range is None else range)
-        self.matrix = matrix
-
-        super().__init__(domain, range, linear=True)
-
-    def _call(self, rhs, out):
-        np.dot(self.matrix, rhs.data, out=out.data)
-
-    @property
-    def adjoint(self):
-        return MultiplyOp(self.matrix.T, self.range, self.domain)
-
-
-=======
->>>>>>> ed2ae217
 def test_linear_Op():
     # Verify that the multiply op does indeed work as expected
 
