--- conflicted
+++ resolved
@@ -34,6 +34,7 @@
                            UniversalSpace)
 from odl.set.sets import Set, UniversalSet, Field
 
+
 __all__ = ('Operator', 'OperatorComp', 'OperatorSum',
            'OperatorLeftScalarMult', 'OperatorRightScalarMult',
            'FunctionalLeftVectorMult',
@@ -92,7 +93,6 @@
         - ``_call(self, vec, out)``
         - ``_call(self, x, out=None)``
 
-<<<<<<< HEAD
     Python 3 only:
         - ``_call(self, x, *, out=None)`` (``out`` as keyword-only
           argument)
@@ -140,15 +140,6 @@
     ------
     ValueError
         if the signature of the function is malformed
-=======
-    """Metaclass used by `Operator` to ensure correct methods.
-
-    If either ``_apply()`` or ``_call()`` does not exist in the class
-    to be created, this metaclass attempts to add a default
-    implmentation.
-    This only works if the `Operator.range` is a
-    `LinearSpace`.
->>>>>>> ed2ae217
     """
 
     import inspect
@@ -1723,13 +1714,8 @@
         return '{} * {}'.format(self._op, self._vector)
 
 
-<<<<<<< HEAD
 def simple_operator(call=None, inv=None, deriv=None, dom=None, ran=None,
                     linear=False):
-=======
-def simple_operator(call=None, apply=None, inv=None, deriv=None,
-                    dom=None, ran=None, linear=False):
->>>>>>> ed2ae217
     """Create a simple operator.
 
     Mostly intended for simple prototyping rather than final use.
@@ -1740,17 +1726,8 @@
         A function taking one argument and returning the result.
         It will be used for the operator call pattern
         ``out = op(x)``.
-<<<<<<< HEAD
         TODO update
     inv : :class:`Operator`, optional
-=======
-    apply : `callable`
-        A function taking two arguments.
-        It will be used for the operator apply pattern
-        ``op._apply(x, out) <==> out <-- op(x)``. Return value
-        is assumed to be `None` and is ignored.
-    inv : `Operator`, optional
->>>>>>> ed2ae217
         The operator inverse
     deriv : `Operator`, optional
         The operator derivative, linear
@@ -1819,13 +1796,8 @@
 
     attrs['_call'] = _call
 
-<<<<<<< HEAD
     SimpleOperator = ABCMeta('SimpleOperator', (Operator,), attrs)
     return SimpleOperator(dom, ran, linear)
-=======
-    simple_op_cls = _OperatorMeta('SimpleOperator', (Operator,), attrs)
-    return simple_op_cls(dom, ran, linear)
->>>>>>> ed2ae217
 
 
 if __name__ == '__main__':
