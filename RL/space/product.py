# Copyright 2014, 2015 Holger Kohr, Jonas Adler
#
# This file is part of RL.
#
# RL is free software: you can redistribute it and/or modify
# it under the terms of the GNU General Public License as published by
# the Free Software Foundation, either version 3 of the License, or
# (at your option) any later version.
#
# RL is distributed in the hope that it will be useful,
# but WITHOUT ANY WARRANTY; without even the implied warranty of
# MERCHANTABILITY or FITNESS FOR A PARTICULAR PURPOSE.  See the
# GNU General Public License for more details.
#
# You should have received a copy of the GNU General Public License
# along with RL.  If not, see <http://www.gnu.org/licenses/>.


# Imports for common Python 2/3 codebase
from __future__ import (unicode_literals, print_function, division,
                        absolute_import)
try:
    from builtins import str, zip, super
except ImportError:  # Versions < 0.14 of python-future
    from future.builtins import str, zip, super
from future import standard_library

# RL imports
from RL.space.space import HilbertSpace, NormedSpace, LinearSpace
from RL.utility.utility import errfmt

standard_library.install_aliases()


class ProductSpace(LinearSpace):
    """ The Cartesian product of N linear spaces.

    The product X1 x ... x XN is itself a linear space, where the
    linear combination is defined component-wise. Automatically
    selects the most specific subclass possible.

    Parameters
    ----------
    spaces : LinearSpace instances
    kwargs : {'ord', 'weights'}
        Passed to the init function of the subclass

    Returns
    -------
    prodspace : ProductSpace instance
        If `all(isinstance(spc, LinearSpace) for spc in spaces) ->
        `type(prodspace) == LinearProductSpace`\n
        If `all(isinstance(spc, NormedSpace) for spc in spaces) ->
        `type(prodspace) == NormedProductSpace`\n
        If `all(isinstance(spc, HilbertSpace) for spc in spaces) ->
        `type(prodspace) == HilbertProductSpace`

    Examples
    --------
    >>> from RL.space.euclidean import RN, EuclideanSpace
    >>> r2x3 = ProductSpace(RN(2), RN(3))
    >>> r2x3.__class__.__name__
    'LinearProductSpace'
    >>> r2x3 = ProductSpace(EuclideanSpace(2), RN(3))
    >>> r2x3.__class__.__name__
    'LinearProductSpace'
    >>> r2x3 = ProductSpace(EuclideanSpace(2), EuclideanSpace(3))
    >>> r2x3.__class__.__name__
    'HilbertProductSpace'
    """

    def __new__(cls, *spaces, **kwargs):
        if not all(spaces[0].field == spc.field for spc in spaces):
            raise TypeError('All spaces must have the same field')

        # Do not change subclass if it was explicitly called
        if cls not in (LinearProductSpace, NormedProductSpace,
                       HilbertProductSpace):
            if all(isinstance(spc, HilbertSpace) for spc in spaces):
                newcls = HilbertProductSpace
            elif all(isinstance(spc, NormedSpace) for spc in spaces):
                newcls = NormedProductSpace
            elif all(isinstance(spc, LinearSpace) for spc in spaces):
                newcls = LinearProductSpace
        else:
            newcls = cls

        instance = super().__new__(newcls)

        # __init__ is called automatically only if `newcls` is a
        # subclass of `cls`. This may not always be the case, e.g.
        # if `cls == PowerSpace`
        if not issubclass(newcls, cls):
            instance.__init__(*spaces, **kwargs)

        return instance

    # Dummy methods to overload abstract base class methods
    def empty(self):
        raise NotImplementedError
    field = linCombImpl = empty


class LinearProductSpace(ProductSpace):
    """The Cartesian product of N linear spaces.

    The product X1 x ... x XN is itself a linear space, where the
    linear combination is defined component-wise.

    Parameters
    ----------
    spaces : LinearSpace instances

    Returns
    -------
    prodspace : LinearProductSpace instance

    Examples
    --------
    >>> from RL.space.euclidean import RN, EuclideanSpace
    >>> r2x3 = LinearProductSpace(RN(2), RN(3))
    >>> r2x3.__class__.__name__
    'LinearProductSpace'
    >>> r2x3 = LinearProductSpace(EuclideanSpace(2), RN(3))
    >>> r2x3.__class__.__name__
    'LinearProductSpace'
    >>> r2x3 = LinearProductSpace(EuclideanSpace(2), EuclideanSpace(3))
    >>> r2x3.__class__.__name__
    'LinearProductSpace'
    """

    def __init__(self, *spaces):
        if not all(isinstance(spc, LinearSpace) for spc in spaces):
            wrong_spc = [spc for spc in spaces
                         if not isinstance(spc, LinearSpace)]
            raise TypeError('{} not LinearSpace instance(s)'.format(wrong_spc))

        self.spaces = spaces
        self._nfactors = len(self.spaces)
        self._field = spaces[0].field

    def zero(self):
        """ Create the zero vector of the product space

        The i:th component of the product space zero vector is the
        zero vector of the i:th space in the product.

        Parameters
        ----------
        None

        Returns
        -------
        zero : LinearProducSpace.Vector
            The zero vector in the product space

        Example
        -------
        >>> from RL.space.euclidean import EuclideanSpace
        >>> r2, r3 = EuclideanSpace(2), EuclideanSpace(3)
        >>> zero_2, zero_3 = r2.zero(), r3.zero()
        >>> r2x3 = ProductSpace(r2, r3)
        >>> zero_2x3 = r2x3.zero()
        >>> r2.norm(zero_2 - zero_2x3[0]) == 0
        True
        >>> r3.norm(zero_3 - zero_2x3[1]) == 0
        True
        """

        return self.makeVector(*[space.zero() for space in self.spaces])

    def empty(self):
        """ Create some vector in the product space

        The main purpose of this function is to allocate memory

        Parameters
        ----------
        None

        Returns
        -------
        vec : LinearProducSpace.Vector
            Some vector in the product space

        Example
        -------
        >>> from RL.space.euclidean import EuclideanSpace
        >>> r2, r3 = EuclideanSpace(2), EuclideanSpace(3)
        >>> vec_2, vec_3 = r2.empty(), r3.empty()
        >>> r2x3 = ProductSpace(r2, r3)
        >>> vec_2x3 = r2x3.empty()
        >>> vec_2.space == vec_2x3[0].space
        True
        >>> vec_3.space == vec_2x3[1].space
        True
        """

        return self.makeVector(*[space.empty() for space in self.spaces])

    def linCombImpl(self, z, a, x, b, y):
        for space, zp, xp, yp in zip(self.spaces, z.parts, x.parts, y.parts):
            space.linCombImpl(zp, a, xp, b, yp)

    @property
    def field(self):
        return self._field

    def equals(self, other):
        """ Test if the product space is equal to another

        Parameters
        ----------
        other : object
            The object to be compared

        Returns
        -------
        equal : boolean
            `True` if `other` is a ProductSpace instance, has same length
            and the same factors. `False` otherwise.

        Example
        -------
        >>> from RL.space.euclidean import EuclideanSpace
        >>> r2, r3 = EuclideanSpace(2), EuclideanSpace(3)
        >>> rn, rm = EuclideanSpace(2), EuclideanSpace(3)
        >>> r2x3, rnxm = ProductSpace(r2, r3), ProductSpace(rn, rm)
        >>> r2x3.equals(rnxm)
        True
        >>> r3x2 = ProductSpace(r3, r2)
        >>> r2x3.equals(r3x2)
        False
        >>> r5 = Productspace(*[EuclideanSpace(1)]*5)
        >>> r2x3.equals(r5)
        False
        >>> r5 = EuclideanSpace(5)
        >>> r2x3.equals(r5)
        False
        """

        return (isinstance(other, ProductSpace) and
                len(self) == len(other) and
                all(x.equals(y) for x, y in zip(self.spaces, other.spaces)))

    def makeVector(self, *args):
        """ Creates an element in the product space

        Parameters
        ----------
        The method has two call patterns, the first is:

        *args : tuple of LinearSpace.Vector's
                A tuple of vectors in the underlying space.
                This will simply wrap the Vectors (not copy).

        The second pattern is to create a new Vector from scratch, in this case

        *args : Argument for i:th vector

        Returns
        -------
        ProductSpace.Vector instance


        Examples
        --------

        >>> r2, r3 = RN(2), RN(3)
        >>> rm = RN(3)
        >>> prod = ProductSpace(rn,rm)
        >>> x = rn.makeVector([1,2])
        >>> y = rm.makeVector([1,2,3])
        >>> z = prod.makeVector(x, y)
        >>> z
        {[ 1.  2.], [ 1.  2.  3.]}

        """

        if not isinstance(args[0], LinearSpace.Vector):
            # Delegate constructors
            return self.makeVector(*(space.makeVector(arg)
                                     for arg, space in zip(args, self.spaces)))
        else:  # Construct from existing tuple
            if any(part.space != space
                   for part, space in zip(args, self.spaces)):
                raise TypeError(errfmt('''
                The spaces of all parts must correspond to this
                space's parts'''))

            # Use __class__ to allow subclassing
            return self.__class__.Vector(self, *args)

    def __len__(self):
        """ Get the number of parts of this product space
        """
        return self._nfactors

    def __getitem__(self, index):
        """ Access the index:th subspace of this space

        Parameters
        ----------

        index : int
                The position that should be accessed

        Returns
        -------
        LinearSpace, the index:th subspace

        Examples
        --------

        >>> rn = RN(2)
        >>> rm = RN(3)
        >>> prod = ProductSpace(rn, rm)
        >>> prod[0]
        RN(2)
        >>> prod[1]
        RN(3)

        """
        return self.spaces[index]

    def __str__(self):
        return ' x '.join(str(space) for space in self.spaces)

    def __repr__(self):
        return ('ProductSpace(' +
                ', '.join(str(space) for space in self.spaces) + ')')

    class Vector(LinearSpace.Vector):
        def __init__(self, space, *args):
            super().__init__(space)
            self.parts = args

        def __len__(self):
            """ The number of components of this vector
            """
            return len(self.space)

        def __getitem__(self, index):
            """ Access the index:th component of this vector

            Parameters
            ----------

            index : int
                    The position that should be accessed

            Returns
            -------
            LinearSpace.Vector of type self.space[index], the index:th sub-vector

            Examples
            --------

            >>> rn = RN(2)
            >>> rm = RN(3)
            >>> prod = ProductSpace(rn, rm)
            >>> z = prod.makeVector([1, 2], [1, 2, 3])
            >>> z[0]
            [1.0, 2.0]
            >>> z[1]
            [1.0, 2.0, 3.0]

            """
            return self.parts[index]

        def __str__(self):
            return ('{' + ', '.join(str(part) for part in self.parts) +
                    '}')

        def __repr__(self):
            return (repr(self.space) + '.makeVector(' +
                    ', '.join(repr(part) for part in self.parts) + ')')


class NormedProductSpace(LinearProductSpace, NormedSpace):
    """ A product space of Normed Spaces (X1 x X2 x ... x Xn)

    Creates a Cartesian product of an arbitrary set of spaces.

    For example:

    `NormedProductSpace(Reals(), Reals())` is mathematically equivalent to `RN(2)` ##TODO MAKE NORMED RN SPACE

    Note that the later is obviously more efficient.

    Parameters
    ----------

    *spaces : NormedSpace's
                A set of normed spaces
    **kwargs : {'ord'}
                'ord' : float, optional
                        The order of the norm.

    The following values for `ord` can be specified.
    Note that any value of ord < 1 only gives a pseudonorm

    =====  ==========================
    ord    Definition
    =====  ==========================
    inf    max(norm(x[0]), ..., norm(x[n-1]))
    -inf   min(norm(x[0]), ..., norm(x[n-1]))
    0      (norm(x[0]) != 0 + ... + norm(x[n-1]) != 0)
    other  (norm(x[0])**ord + ... + norm(x[n-1])**ord)**(1/ord)
    =====  ==========================
    """

    def __init__(self, *spaces, **kwargs):
        if not all(isinstance(spc, NormedSpace) for spc in spaces):
            wrong_spc = [spc for spc in spaces
                         if not isinstance(spc, NormedSpace)]
            raise TypeError('{} not NormedSpace instance(s)'.format(wrong_spc))

        self.ord = kwargs.pop('ord', 2)
        super().__init__(*spaces, **kwargs)

    def normImpl(self, x):
        if self.ord == float('inf'):
            return max(space.normImpl(xp) for space, xp in zip(self.spaces, x.parts))
        elif self.ord == -float('inf'):
            return min(space.normImpl(xp) for space, xp in zip(self.spaces, x.parts))
        elif self.ord == 0:
            return sum(space.normImpl(xp) != 0 for space, xp in zip(self.spaces, x.parts))
        else:
            return sum(space.normImpl(xp)**self.ord for space, xp in zip(self.spaces, x.parts))**(1/self.ord)

<<<<<<< HEAD
    class Vector(LinearProductSpace.Vector, NormedSpace.Vector):
=======
    def __repr__(self):
        return ('NormedProductSpace(' +
                ', '.join(str(space) for space in self.spaces) + ')')
        
    class Vector(ProductSpace.Vector, NormedSpace.Vector):
>>>>>>> 9b9664cb
        pass


class HilbertProductSpace(NormedProductSpace, HilbertSpace):
    """ A product space of HilbertSpaces (X1 x X2 x ... x Xn)

    Creates a Cartesian product of an arbitrary set of spaces.

    For example:

    `HilbertProductSpace(Reals(), Reals())` is mathematically equivalent to `EuclideanSpace(2)`

    Note that the later is obviously more efficient.

    Parameters
    ----------

    *spaces : HilbertSpace's
              A set of HilbertSpace's
    **kwargs : {'weights'}
                'weights' : Array-Like
                            List of weights, same size as spaces

    The inner product in the HilbertProductSpace is per default defined as

    inner(x, y) = x[0]*y[0] + ... + x[n-1]*y[n-1]

    The optional parameter `weights` changes this behaviour to

    inner(x, y) = weights[0]*x[0]*y[0] + ... + weights[n-1]*x[n-1]*y[n-1]
    """

    def __init__(self, *spaces, **kwargs):
        self.weights = kwargs.pop('weights', None)

        if not all(isinstance(spc, HilbertSpace) for spc in spaces):
            wrong_spc = [spc for spc in spaces if not isinstance(spc, HilbertSpace)]
            raise TypeError('{} not HilbertSpace instance(s)'.format(wrong_spc))

        super().__init__(*spaces, **kwargs)

    def innerImpl(self, x, y):
        if self.weights:
            return sum(space.innerImpl(xp, yp)
                       for space, weight, xp, yp in zip(self.spaces, self.weights, x.parts, y.parts))
        else:
            return sum(space.innerImpl(xp, yp)
                       for space, xp, yp in zip(self.spaces, x.parts, y.parts))

<<<<<<< HEAD
    class Vector(NormedProductSpace.Vector, HilbertSpace.Vector):
=======
    def __repr__(self):
        return ('HilbertProductSpace(' +
                ', '.join(str(space) for space in self.spaces) + ')')

    class Vector(ProductSpace.Vector,HilbertSpace.Vector):
>>>>>>> 9b9664cb
        pass


class PowerSpace(ProductSpace):
    """ Creates a Cartesian "power" of a space. For example,

    `PowerSpace(Reals(),3)` is mathematically the same as `RN(3)` or `R x R x R`
    Note that the later is more efficient.

    Selects the type of product space that has the most structure (Inner product, norm)
    given a set of spaces

    Parameters
    ----------

    underlying_space : LinearSpace
                       The underlying space that should be repeated
    nProduct         : Int
                       Number of products in the result

    Returns
    -------
    ProductSpace, NormedProductSpace or HilbertProductSpace depending on the lowest common denominator in spaces.

    """

    def __new__(cls, base, nfactors, **kwargs):
        if nfactors <= 0:
            raise ValueError(errfmt('''
            'nfactors' must be a positive integer, got {}
            '''.format(nfactors)))

        spaces = [base] * nfactors

        # __init__ is not automatically called since __new__ does not return
        # and instance of 'cls'
        instance = super().__new__(cls, *spaces, **kwargs)
        return instance

    # Dummy methods to overload abstract base class methods
    def empty(self):
        raise NotImplementedError
    field = linCombImpl = empty


if __name__ == '__main__':
    from doctest import testmod, NORMALIZE_WHITESPACE
    testmod(optionflags=NORMALIZE_WHITESPACE)<|MERGE_RESOLUTION|>--- conflicted
+++ resolved
@@ -429,15 +429,11 @@
         else:
             return sum(space.normImpl(xp)**self.ord for space, xp in zip(self.spaces, x.parts))**(1/self.ord)
 
-<<<<<<< HEAD
-    class Vector(LinearProductSpace.Vector, NormedSpace.Vector):
-=======
     def __repr__(self):
         return ('NormedProductSpace(' +
                 ', '.join(str(space) for space in self.spaces) + ')')
-        
-    class Vector(ProductSpace.Vector, NormedSpace.Vector):
->>>>>>> 9b9664cb
+
+    class Vector(LinearProductSpace.Vector, NormedSpace.Vector):
         pass
 
 
@@ -487,15 +483,11 @@
             return sum(space.innerImpl(xp, yp)
                        for space, xp, yp in zip(self.spaces, x.parts, y.parts))
 
-<<<<<<< HEAD
-    class Vector(NormedProductSpace.Vector, HilbertSpace.Vector):
-=======
     def __repr__(self):
         return ('HilbertProductSpace(' +
                 ', '.join(str(space) for space in self.spaces) + ')')
 
-    class Vector(ProductSpace.Vector,HilbertSpace.Vector):
->>>>>>> 9b9664cb
+    class Vector(NormedProductSpace.Vector, HilbertSpace.Vector):
         pass
 
 
