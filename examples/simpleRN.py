--- conflicted
+++ resolved
@@ -5,15 +5,14 @@
 from __future__ import unicode_literals, print_function, division
 from __future__ import absolute_import
 try:
-    from builtins import str, super
+    from builtins import super
 except ImportError:  # Versions < 0.14 of python-future
-    from future.builtins import str, super
+    from future.builtins import super
 from future import standard_library
 
 # External module imports
 import numpy as np
 from numpy import float64
-from scipy.lib.blas import get_blas_funcs
 
 # RL imports
 from RL.space.space import *
@@ -40,19 +39,14 @@
 
         z.data[:] = a*x.data + b*y.data
 
-<<<<<<< HEAD
     def _inner(self, x, y):
         return float(np.vdot(x.data, y.data))
-=======
-    def innerImpl(self, x, y):
-        return float(np.vdot(x.values, y.values))
->>>>>>> cf894260
 
     def _multiply(self, x, y):
         y.data[:] = x.data * y.data
 
     def empty(self):
-        return self.makeVector(np.empty(self._n, dtype=float64))
+        return self.element(np.empty(self._n, dtype=float64))
 
     @property
     def field(self):
@@ -67,7 +61,7 @@
     def equals(self, other):
         return isinstance(other, SimpleRN) and self._n == other._n
 
-    def makeVector(self, *args, **kwargs):
+    def element(self, *args, **kwargs):
         if isinstance(args[0], np.ndarray):
             if args[0].shape == (self._n,):
                 return SimpleRN.Vector(self, args[0])
@@ -76,9 +70,8 @@
                 Input numpy array ({}) is of shape {}, expected shape shape {}
                 '''.format(args[0], args[0].shape, (self.n,))))
         else:
-            return self.makeVector(np.array(*args,
-                                            **kwargs).astype(float64,
-                                                             copy=False))
+            return self.element(np.array(*args, **kwargs).astype(float64,
+                                                                 copy=False))
 
     class Vector(HilbertSpace.Vector, Algebra.Vector):
         def __init__(self, space, data):
@@ -95,7 +88,7 @@
             return self.data.__setitem__(index, value)
 
 
-#Do some tests to compare
+# Do some tests to compare
 n = 10**7
 iterations = 10
 
@@ -106,8 +99,10 @@
 optX = EuclideanSpace(n)
 simpleX = SimpleRN(n)
 
-ox, oy, oz = optX.makeVector(x.copy()), optX.makeVector(y.copy()), optX.makeVector(z.copy())
-sx, sy, sz = simpleX.makeVector(x.copy()), simpleX.makeVector(y.copy()), simpleX.makeVector(z.copy())
+ox, oy, oz = (optX.element(x.copy()), optX.element(y.copy()),
+              optX.element(z.copy()))
+sx, sy, sz = (simpleX.element(x.copy()), simpleX.element(y.copy()),
+              simpleX.element(z.copy()))
 
 
 print(" lincomb:")
