--- conflicted
+++ resolved
@@ -19,13 +19,12 @@
 You should have received a copy of the GNU General Public License
 along with RL.  If not, see <http://www.gnu.org/licenses/>.
 """
-from __future__ import division, print_function, unicode_literals, absolute_import
+from __future__ import (division, print_function, unicode_literals,
+                        absolute_import)
 from future import standard_library
 standard_library.install_aliases()
-from math import sin,cos
-import unittest
+from math import sin, cos
 
-import os
 import numpy as np
 import RL.operator.operator as OP
 import RL.space.function as fs
@@ -36,8 +35,11 @@
 
 import matplotlib.pyplot as plt
 
+
 class Projection(OP.LinearOperator):
-    def __init__(self, volumeOrigin, voxelSize, volumeSize, detectorSize, stepSize, sourcePosition, detectorOrigin, pixelDirection, domain, range):
+    def __init__(self, volumeOrigin, voxelSize, volumeSize, detectorSize,
+                 stepSize, sourcePosition, detectorOrigin, pixelDirection,
+                 domain, range):
         self.volumeOrigin = volumeOrigin
         self.voxelSize = voxelSize
         self.volumeSize = volumeSize
@@ -49,21 +51,22 @@
         self._domain = domain
         self._range = range
 
-    def _apply(self,data, out):
-<<<<<<< HEAD
-        forward = SR.SRPyForwardProject.SimpleForwardProjector(data.data.reshape(self.volumeSize),self.volumeOrigin,self.voxelSize,self.detectorSize,self.stepSize)
-=======
-        forward = SR.SRPyForwardProject.SimpleForwardProjector(data.values.reshape(self.volumeSize),self.volumeOrigin,self.voxelSize,self.detectorSize,self.stepSize)
->>>>>>> cf894260
+    def _apply(self, data, out):
+        forward = SR.SRPyForwardProject.SimpleForwardProjector(
+            data.data.reshape(self.volumeSize), self.volumeOrigin,
+            self.voxelSize, self.detectorSize, self.stepSize)
 
-        result = forward.project(self.sourcePosition,self.detectorOrigin,self.pixelDirection)
+        result = forward.project(self.sourcePosition, self.detectorOrigin,
+                                 self.pixelDirection)
 
         out[:] = result.transpose()
 
     def _apply_adjoint(self, projection, out):
-        back = SR.SRPyReconstruction.FilteredBackProjection(self.volumeSize,self.volumeOrigin,self.voxelSize)
+        back = SR.SRPyReconstruction.FilteredBackProjection(
+            self.volumeSize, self.volumeOrigin, self.voxelSize)
 
-        back.append(self.sourcePosition,self.detectorOrigin,self.pixelDirection,projection)
+        back.append(self.sourcePosition, self.detectorOrigin,
+                    self.pixelDirection, projection)
 
         out[:] = back.finalize()[:]
 
@@ -76,8 +79,8 @@
         return self._range
 
 
-#Set geometry parameters
-volumeSize = np.array([20.0,20.0])
+# Set geometry parameters
+volumeSize = np.array([20.0, 20.0])
 volumeOrigin = -volumeSize/2.0
 
 detectorSize = 50.0
@@ -86,17 +89,17 @@
 sourceAxisDistance = 20.0
 detectorAxisDistance = 20.0
 
-#Discretization parameters
+# Discretization parameters
 nVoxels = np.array([500, 400])
 nPixels = 400
 nProjection = 500
 
-#Scale factors
+# Scale factors
 voxelSize = volumeSize/nVoxels
 pixelSize = detectorSize/nPixels
 stepSize = voxelSize.max()/2.0
 
-#Define projection geometries
+# Define projection geometries
 theta = 0
 x0 = np.array([cos(theta), sin(theta)])
 y0 = np.array([-sin(theta), cos(theta)])
@@ -106,22 +109,25 @@
 pixelDirection = y0 * pixelSize
 
 
-dataSpace = fs.L2(sets.Interval(0,1))
+dataSpace = fs.L2(sets.Interval(0, 1))
 dataRN = ds.EuclideanSpace(nPixels)
 dataDisc = dd.makeUniformDiscretization(dataSpace, dataRN)
 
 reconSpace = fs.L2(sets.Rectangle((0, 0), (1, 1)))
 reconRN = ds.EuclideanSpace(nVoxels.prod())
-reconDisc = dd.makePixelDiscretization(reconSpace, reconRN, nVoxels[0], nVoxels[1])
+reconDisc = dd.makePixelDiscretization(reconSpace, reconRN, nVoxels[0],
+                                       nVoxels[1])
 
-#Create a phantom
+# Create a phantom
 phantom = SR.SRPyUtils.phantom(nVoxels)
 phantomVec = reconDisc.element(phantom)
 
-projector = Projection(volumeOrigin, voxelSize, nVoxels, nPixels, stepSize, sourcePosition, detectorOrigin, pixelDirection, reconDisc, dataDisc)
+projector = Projection(volumeOrigin, voxelSize, nVoxels, nPixels, stepSize,
+                       sourcePosition, detectorOrigin, pixelDirection,
+                       reconDisc, dataDisc)
 
 result = dataDisc.element()
-projector.apply(phantomVec,result)
+projector.apply(phantomVec, result)
 
 plt.plot(result[:])
 plt.show()